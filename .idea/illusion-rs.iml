<?xml version="1.0" encoding="UTF-8"?>
<module type="EMPTY_MODULE" version="4">
  <component name="NewModuleRootManager">
    <content url="file://$MODULE_DIR$">
      <sourceFolder url="file://$MODULE_DIR$/hypervisor/src" isTestSource="false" />
<<<<<<< HEAD
      <sourceFolder url="file://$MODULE_DIR$/kernel/src" isTestSource="false" />
      <sourceFolder url="file://$MODULE_DIR$/uefi/src" isTestSource="false" />
=======
      <sourceFolder url="file://$MODULE_DIR$/loader/src" isTestSource="false" />
>>>>>>> e8222f33
      <excludeFolder url="file://$MODULE_DIR$/target" />
    </content>
    <orderEntry type="inheritedJdk" />
    <orderEntry type="sourceFolder" forTests="false" />
  </component>
</module><|MERGE_RESOLUTION|>--- conflicted
+++ resolved
@@ -2,13 +2,9 @@
 <module type="EMPTY_MODULE" version="4">
   <component name="NewModuleRootManager">
     <content url="file://$MODULE_DIR$">
+      <sourceFolder url="file://$MODULE_DIR$/driver/src" isTestSource="false" />
       <sourceFolder url="file://$MODULE_DIR$/hypervisor/src" isTestSource="false" />
-<<<<<<< HEAD
-      <sourceFolder url="file://$MODULE_DIR$/kernel/src" isTestSource="false" />
-      <sourceFolder url="file://$MODULE_DIR$/uefi/src" isTestSource="false" />
-=======
       <sourceFolder url="file://$MODULE_DIR$/loader/src" isTestSource="false" />
->>>>>>> e8222f33
       <excludeFolder url="file://$MODULE_DIR$/target" />
     </content>
     <orderEntry type="inheritedJdk" />
